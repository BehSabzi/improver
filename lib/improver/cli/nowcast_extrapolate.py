--- conflicted
+++ resolved
@@ -74,28 +74,15 @@
         iris.cube.CubeList:
             New cubes with updated time and extrapolated data.
     """
-<<<<<<< HEAD
-    from iris import Constraint
-
-=======
-    from improver.nowcasting.forecasting import CreateExtrapolationForecast
->>>>>>> e85deceb
+    from improver.nowcasting.pysteps_advection import PystepsExtrapolate
     from improver.utilities.cube_manipulation import merge_cubes
-    from improver.nowcasting.pysteps_advection import PystepsExtrapolate
 
     u_cube, v_cube = advection_velocity
 
     # extrapolate input data to required lead times
-<<<<<<< HEAD
     forecast_plugin = PystepsExtrapolate(lead_time_interval, max_lead_time)
-    forecast_cubes = forecast_plugin.process(input_cube, u_cube, v_cube,
+    forecast_cubes = forecast_plugin.process(cube, u_cube, v_cube,
                                              orographic_enhancement_cube,
-                                             attributes_dict=attributes_dict)
-=======
-    forecast_plugin = CreateExtrapolationForecast(
-        cube, u_cube, v_cube, orographic_enhancement,
-        attributes_dict=attributes_config)
-    forecast_cubes = forecast_plugin.process(lead_time_interval, max_lead_time)
->>>>>>> e85deceb
+                                             attributes_dict=attributes_config)
 
     return merge_cubes(forecast_cubes)