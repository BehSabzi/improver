--- conflicted
+++ resolved
@@ -44,29 +44,19 @@
 OE = "orographic_enhancement_standard_resolution"
 
 
-<<<<<<< HEAD
-def test_basic(tmp_path):
-    """Test basic extrapolation nowcast"""
+def test_optical_flow_inputs(tmp_path):
+    """Test extrapolation nowcast using optical flow inputs"""
     kgo_dir = acc.kgo_root() / "nowcast-feature-branch/nowcast-extrapolate"
     kgo_path = kgo_dir / "kgo.nc"
     input_dir = acc.kgo_root() / "nowcast-extrapolate"
     input_path = input_dir / RAINRATE_NC
     oe_path = input_dir / "orographic_enhancement.nc"
-    uv_path = input_dir / "uv.nc"
-=======
-def test_optical_flow_inputs(tmp_path):
-    """Test extrapolation nowcast using optical flow inputs"""
-    kgo_dir = acc.kgo_root() / "nowcast-extrapolate/extrapolate"
-    kgo_path = kgo_dir / "kgo.nc"
-    input_path = kgo_dir / ".." / RAINRATE_NC
-    oe_path = kgo_dir / "../orographic_enhancement.nc"
-    uv_path = kgo_dir / "../optical_flow_uv.nc"
->>>>>>> 20d0cbea
+    uv_path = input_dir / "optical_flow_uv.nc"
 
     output_path = tmp_path / "output.nc"
 
     args = [input_path, uv_path, oe_path,
-            "--max-lead-time", "30",
+            "--max-lead-time", "90",
             "--output", output_path]
     run_cli(args)
     acc.compare(output_path, kgo_path)
@@ -74,16 +64,17 @@
 
 def test_wind_inputs(tmp_path):
     """Test extrapolation nowcast using wind component inputs"""
-    kgo_dir = acc.kgo_root() / "nowcast-extrapolate/extrapolate"
+    kgo_dir = acc.kgo_root() / "nowcast-feature-branch/nowcast-extrapolate"
     kgo_path = kgo_dir / "kgo.nc"
-    input_path = kgo_dir / ".." / RAINRATE_NC
-    oe_path = kgo_dir / "../orographic_enhancement.nc"
-    uv_path = kgo_dir / "../wind_uv.nc"
+    input_dir = acc.kgo_root() / "nowcast-extrapolate"
+    input_path = input_dir / RAINRATE_NC
+    oe_path = input_dir / "orographic_enhancement.nc"
+    uv_path = input_dir / "wind_uv.nc"
 
     output_path = tmp_path / "output.nc"
 
     args = [input_path, uv_path, oe_path,
-            "--max-lead-time", "30",
+            "--max-lead-time", "90",
             "--output", output_path]
     run_cli(args)
     acc.compare(output_path, kgo_path)
@@ -93,18 +84,11 @@
     """Test basic extrapolation nowcast with json metadata"""
     kgo_dir = acc.kgo_root() / "nowcast-feature-branch/nowcast-extrapolate"
     kgo_path = kgo_dir / "kgo_with_metadata.nc"
-<<<<<<< HEAD
     input_dir = acc.kgo_root() / "nowcast-extrapolate"
     input_path = input_dir / RAINRATE_NC
     oe_path = input_dir / "orographic_enhancement.nc"
     meta_path = input_dir / "metadata/precip.json"
-    uv_path = input_dir / "uv.nc"
-=======
-    input_path = kgo_dir / ".." / RAINRATE_NC
-    oe_path = kgo_dir / "../orographic_enhancement.nc"
-    meta_path = kgo_dir / "precip.json"
-    uv_path = kgo_dir / "../optical_flow_uv.nc"
->>>>>>> 20d0cbea
+    uv_path = input_dir / "optical_flow_uv.nc"
 
     output_path = tmp_path / "output.nc"
 
@@ -113,25 +97,4 @@
             "--max-lead-time", "30",
             "--output", output_path]
     run_cli(args)
-<<<<<<< HEAD
-=======
-    acc.compare(output_path, kgo_path)
-
-
-def test_basic_no_orographic(tmp_path):
-    """Test basic extrapolation nowcast without orographic enhancement"""
-    kgo_dir = (acc.kgo_root() /
-               "nowcast-extrapolate/extrapolate_no_orographic_enhancement")
-    kgo_path = kgo_dir / "kgo.nc"
-    input_path = (kgo_dir /
-                  "20190101T0300Z-PT0000H00M-cloud_amount_of_total_cloud.nc")
-    uv_path = kgo_dir / "../optical_flow_uv.nc"
-
-    output_path = tmp_path / "output.nc"
-
-    args = [input_path, uv_path,
-            "--max-lead-time", "30",
-            "--output", output_path]
-    run_cli(args)
->>>>>>> 20d0cbea
     acc.compare(output_path, kgo_path)