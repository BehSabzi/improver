#!/usr/bin/env python
# -*- coding: utf-8 -*-
# -----------------------------------------------------------------------------
# (C) British Crown Copyright 2017-2020 Met Office.
# All rights reserved.
#
# Redistribution and use in source and binary forms, with or without
# modification, are permitted provided that the following conditions are met:
#
# * Redistributions of source code must retain the above copyright notice, this
#   list of conditions and the following disclaimer.
#
# * Redistributions in binary form must reproduce the above copyright notice,
#   this list of conditions and the following disclaimer in the documentation
#   and/or other materials provided with the distribution.
#
# * Neither the name of the copyright holder nor the names of its
#   contributors may be used to endorse or promote products derived from
#   this software without specific prior written permission.
#
# THIS SOFTWARE IS PROVIDED BY THE COPYRIGHT HOLDERS AND CONTRIBUTORS "AS IS"
# AND ANY EXPRESS OR IMPLIED WARRANTIES, INCLUDING, BUT NOT LIMITED TO, THE
# IMPLIED WARRANTIES OF MERCHANTABILITY AND FITNESS FOR A PARTICULAR PURPOSE
# ARE DISCLAIMED. IN NO EVENT SHALL THE COPYRIGHT HOLDER OR CONTRIBUTORS BE
# LIABLE FOR ANY DIRECT, INDIRECT, INCIDENTAL, SPECIAL, EXEMPLARY, OR
# CONSEQUENTIAL DAMAGES (INCLUDING, BUT NOT LIMITED TO, PROCUREMENT OF
# SUBSTITUTE GOODS OR SERVICES; LOSS OF USE, DATA, OR PROFITS; OR BUSINESS
# INTERRUPTION) HOWEVER CAUSED AND ON ANY THEORY OF LIABILITY, WHETHER IN
# CONTRACT, STRICT LIABILITY, OR TORT (INCLUDING NEGLIGENCE OR OTHERWISE)
# ARISING IN ANY WAY OUT OF THE USE OF THIS SOFTWARE, EVEN IF ADVISED OF THE
# POSSIBILITY OF SUCH DAMAGE.
"""Module with utilities required for nowcasting."""

import iris
import numpy as np
from cf_units import Unit

from improver import BasePlugin
from improver.utilities import neighbourhood_tools
from improver.utilities.temporal import (
    extract_nearest_time_point,
    iris_time_to_datetime,
)


class ExtendRadarMask(BasePlugin):
    """Extend the mask on radar rainrate data based on the radar coverage
    composite"""

    def __init__(self):
        """
        Initialise with known values of the coverage composite for which radar
        data is valid.  All other areas will be masked.
        """
        self.coverage_valid = [1, 2]

    def process(self, radar_data, coverage):
        """
        Update the mask on the input rainrate cube to reflect where coverage
        is valid

        Args:
            radar_data (iris.cube.Cube):
                Radar data with mask corresponding to radar domains
            coverage (iris.cube.Cube):
                Radar coverage data containing values:
                    0: outside composite
                    1: precip detected
                    2: precip not detected & 1/32 mm/h detectable at this range
                    3: precip not detected & 1/32 mm/h NOT detectable

        Returns:
            iris.cube.Cube:
                Radar data with mask extended to mask out regions where
                1/32 mm/h are not detectable
        """
        # check cube coordinates match
        for crd in radar_data.coords():
            if coverage.coord(crd.name()) != crd:
                raise ValueError(
                    "Rain rate and coverage composites unmatched "
                    "- coord {}".format(crd.name())
                )

        # accommodate data from multiple times
        radar_data_slices = radar_data.slices(
            [radar_data.coord(axis="y"), radar_data.coord(axis="x")]
        )
        coverage_slices = coverage.slices(
            [coverage.coord(axis="y"), coverage.coord(axis="x")]
        )

        cube_list = iris.cube.CubeList()
        for rad, cov in zip(radar_data_slices, coverage_slices):
            # create a new mask that is False wherever coverage is valid
            new_mask = ~np.isin(cov.data, self.coverage_valid)

            # remask rainrate data
            remasked_data = np.ma.MaskedArray(rad.data.data, mask=new_mask)
            cube_list.append(rad.copy(remasked_data))

        return cube_list.merge_cube()


class FillRadarHoles(BasePlugin):
    """Fill in small "no data" regions in the radar composite by interpolating
    in log rainrate space.

    The log-linear transformation does not preserve non-zero rainrates of less
    than 0.001 mm/h. Since the radar composite encodes trace rain rates with a
    value of 0.03 mm/h, this should not have any effect on "real" data from the
    Met Office.
    """

    MIN_RR_MMH = 0.001

    def __init__(self):
        """Initialise parameters of interpolation

        The constants defining neighbourhood size and proportion of neighbouring
        masked pixels for speckle identification have been empirically tuned for
        UK radar data. As configured, this method will flag "holes" of up to 24
        pixels in size (30% of a 9 x 9 neighbourhood).

        The radius used to interpolate data into these holes has been chosen to
        match these constants, by defining the smallest radius that ensures there
        will always be valid data in the neighbourhood (25 pixels) over which
        averaging is performed.
        """
        # shape of neighbourhood over which to search for masked neighbours
        self.r_speckle = 4
        self.window_shape = ((self.r_speckle * 2) + 1, (self.r_speckle * 2) + 1)

        # proportion of masked neighbours below which a pixel is considered to
        # be isolated "speckle", which can be filled in by interpolation
        p_masked = 0.3
        # number of masked neighbours in neighbourhood
        self.max_masked_values = self.window_shape[0] * self.window_shape[1] * p_masked

        # radius of neighbourhood from which to calculate interpolated values
        self.r_interp = 2

    def _find_and_interpolate_speckle(self, cube):
        """Identify and interpolate "speckle" points, where "speckle" is defined
        as areas of "no data" that are small enough to fill by interpolation
        without affecting data integrity.  We would not wish to interpolate large
        areas as this may give false confidence in "no precipitation", where in
        fact precipitation exists in a "no data" region.

        Masked pixels near the borders of the input data array are not considered
        for interpolation.

        Args:
            cube (iris.cube.Cube):
                Cube containing rainrates (mm/h).  Data modified in place.
        """
        mask_windows = neighbourhood_tools.pad_and_roll(
            cube.data.mask, self.window_shape, mode="constant", constant_values=1
        )
        data_windows = neighbourhood_tools.pad_and_roll(
            cube.data, self.window_shape, mode="constant", constant_values=np.nan
        )

        # find indices of "speckle" pixels
        indices = np.where(
            (mask_windows[..., self.r_speckle, self.r_speckle] == 1)
            & (np.sum(mask_windows, axis=(-2, -1)) < self.max_masked_values)
        )

        # average data from the 5x5 nbhood around each "speckle" point
        bounds = slice(
            self.r_speckle - self.r_interp, self.r_speckle + self.r_interp + 1
        )
        data = data_windows[indices][..., bounds, bounds]
        mask = mask_windows[indices][..., bounds, bounds]

        for row_ind, col_ind, data_win, mask_win in zip(*indices, data, mask):
            valid_points = data_win[mask_win == 0]
            mean = np.mean(
                np.where(valid_points > self.MIN_RR_MMH, np.log10(valid_points), np.nan)
            )
            # when data value is set, mask is removed at that point
            if np.isnan(mean):
                cube.data[row_ind, col_ind] = 0
            else:
                cube.data[row_ind, col_ind] = np.power(10, mean)

    def process(self, masked_radar):
        """
        Fills in and unmasks small "no data" regions within the radar composite,
        to minimise gaps in the extrapolation nowcast.

        Args:
            masked_radar (iris.cube.Cube):
                A masked cube of radar precipitation rates

        Returns:
            iris.cube.Cube:
                A masked cube with continuous coverage over the radar composite
                domain, where missing data has been interpolated
        """
        # extract precipitation rate data in mm h-1
        masked_radar_mmh = masked_radar.copy()
        masked_radar_mmh.convert_units("mm h-1")

        # fill "holes" in data by interpolation
        self._find_and_interpolate_speckle(masked_radar_mmh)

        # return new cube in original units
        masked_radar_mmh.convert_units(masked_radar.units)
        return masked_radar_mmh


class ApplyOrographicEnhancement(BasePlugin):

    """Apply orographic enhancement to precipitation rate input, either to
     add or subtract an orographic enhancement component."""

    def __init__(self, operation):
        """Initialise class.

        Args:
            operation (str):
                Operation ("add" or "subtract") to apply to the incoming cubes.

        Raises:
            ValueError: Operation not supported.

        """
        # A minimum precipitation rate in mm/h that will be used as a lower
        # precipitation rate threshold.
        self.min_precip_rate_mmh = 1 / 32.0
        self.operation = operation

    def __repr__(self):
        """Represent the configured plugin instance as a string."""
        result = "<ApplyOrographicEnhancement: operation: {}>"
        return result.format(self.operation)

    @staticmethod
    def _select_orographic_enhancement_cube(
        precip_cube, oe_cube, allowed_time_diff=1800
    ):
        """Select the orographic enhancement cube with the required time
        coordinate.

        Args:
            precip_cube (iris.cube.Cube):
                Cube containing the input precipitation fields.
<<<<<<< HEAD
            oe_cubes (iris.cube.Cube):
                Cube containing the orographic enhancement fields.
=======
            oe_cube (iris.cube.Cube):
                Cube containing orographic enhancement fields at one or
                more times.
>>>>>>> ecc8f2ff
            allowed_time_diff (int):
                The maximum permitted difference, in integer seconds,
                between the datetime of the precipitation cube and the time
                points available within the orographic enhancement cube.
                If this limit is exceeded, then an error is raised.


        Returns:
            iris.cube.Cube:
                Cube containing the orographic enhancement field at the
                required time.

        Raises:
            ValueError: If required time step is not available within tolerance
                (in theory.  In practise, the tolerance is left as the default
                None, which matches ANY available field regardless of time
                offset.  So this error will never be thrown.)

        """
        (time_point,) = iris_time_to_datetime(precip_cube.coord("time").copy())
        oe_cube_slice = extract_nearest_time_point(
            oe_cube, time_point, allowed_dt_difference=allowed_time_diff
        )
        return oe_cube_slice

    def _apply_orographic_enhancement(self, precip_cube, oe_cube):
        """Combine the precipitation rate cube and the orographic enhancement
        cube.

        Args:
            precip_cube (iris.cube.Cube):
                Cube containing the input precipitation field.
            oe_cube (iris.cube.Cube):
                Cube containing the orographic enhancement field matching
                the validity time of the precipitation cube.

        Returns:
            iris.cube.Cube:
                Cube containing the precipitation rate field modified by the
                orographic enhancement cube.

        """
        # Convert orographic enhancement into the units of the precipitation
        # rate cube.
        oe_cube.convert_units(precip_cube.units)

        # Set orographic enhancement to be zero for points with a
        # precipitation rate of < 1/32 mm/hr.
        original_units = Unit("mm/hr")
        threshold_in_cube_units = original_units.convert(
            self.min_precip_rate_mmh, precip_cube.units
        )

        # Ignore invalid warnings generated if e.g. a NaN is encountered
        # within the less than (<) comparison.
        with np.errstate(invalid="ignore"):
            oe_cube.data[precip_cube.data < threshold_in_cube_units] = 0.0

        # Add / subtract orographic enhancement where data is not masked
        cube = precip_cube.copy()
        if self.operation == "add":
            cube.data = cube.data + oe_cube.data
        elif self.operation == "subtract":
            cube.data = cube.data - oe_cube.data
        else:
            msg = (
                "Operation '{}' not supported for combining "
                "precipitation rate and "
                "orographic enhancement.".format(self.operation)
            )
            raise ValueError(msg)

        return cube

    def _apply_minimum_precip_rate(self, precip_cube, cube):
        """Ensure that negative precipitation rates are capped at the defined
        minimum precipitation rate.

        Args:
            precip_cube (iris.cube.Cube):
                Cube containing a precipitation rate input field.
            cube (iris.cube.Cube):
                Cube containing the precipitation rate field after combining
                with orographic enhancement.

        Returns:
            iris.cube.Cube:
                Cube containing the precipitation rate field where any
                negative precipitation rates have been capped at the defined
                minimum precipitation rate.

        """
        if self.operation == "subtract":
            original_units = Unit("mm/hr")
            threshold_in_cube_units = original_units.convert(
                self.min_precip_rate_mmh, cube.units
            )
            threshold_in_precip_cube_units = original_units.convert(
                self.min_precip_rate_mmh, precip_cube.units
            )

            # Ignore invalid warnings generated if e.g. a NaN is encountered
            # within the less than (<) comparison.
            with np.errstate(invalid="ignore"):
                # Create a mask computed from where the input precipitation
                # cube is greater or equal to the threshold and the result
                # of combining the precipitation rate input cube with the
                # orographic enhancement has generated a cube with
                # precipitation rates less than the threshold.
                mask = (precip_cube.data >= threshold_in_precip_cube_units) & (
                    cube.data <= threshold_in_cube_units
                )

                # Set any values lower than the threshold to be equal to
                # the minimum precipitation rate.
                cube.data[mask] = threshold_in_cube_units
        return cube

    def process(self, precip_cubes, orographic_enhancement_cube):
        """Apply orographic enhancement by modifying the input fields. This can
        include either adding or deleting the orographic enhancement component
        from the input precipitation fields.

        Args:
            precip_cubes (iris.cube.Cube or iterable of iris.cube.Cube):
                Cube or iterable (list, CubeList or tuple) of cubes containing
                the input precipitation fields.
            orographic_enhancement_cube (iris.cube.Cube):
                Cube containing the orographic enhancement fields.

        Returns:
            iris.cube.CubeList:
                CubeList of precipitation rate cubes that have been updated
                using orographic enhancement.
        """
        if isinstance(precip_cubes, iris.cube.Cube):
            precip_cubes = iris.cube.CubeList([precip_cubes])

        updated_cubes = iris.cube.CubeList([])
        for precip_cube in precip_cubes:
            oe_cube = self._select_orographic_enhancement_cube(
                precip_cube, orographic_enhancement_cube.copy()
            )
            cube = self._apply_orographic_enhancement(precip_cube, oe_cube)
            cube = self._apply_minimum_precip_rate(precip_cube, cube)
            updated_cubes.append(cube)
        return updated_cubes<|MERGE_RESOLUTION|>--- conflicted
+++ resolved
@@ -247,14 +247,9 @@
         Args:
             precip_cube (iris.cube.Cube):
                 Cube containing the input precipitation fields.
-<<<<<<< HEAD
-            oe_cubes (iris.cube.Cube):
-                Cube containing the orographic enhancement fields.
-=======
             oe_cube (iris.cube.Cube):
                 Cube containing orographic enhancement fields at one or
                 more times.
->>>>>>> ecc8f2ff
             allowed_time_diff (int):
                 The maximum permitted difference, in integer seconds,
                 between the datetime of the precipitation cube and the time
