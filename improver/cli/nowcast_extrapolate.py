#!/usr/bin/env python
# -*- coding: utf-8 -*-
# -----------------------------------------------------------------------------
# (C) British Crown Copyright 2017-2019 Met Office.
# All rights reserved.
#
# Redistribution and use in source and binary forms, with or without
# modification, are permitted provided that the following conditions are met:
#
# * Redistributions of source code must retain the above copyright notice, this
#   list of conditions and the following disclaimer.
#
# * Redistributions in binary form must reproduce the above copyright notice,
#   this list of conditions and the following disclaimer in the documentation
#   and/or other materials provided with the distribution.
#
# * Neither the name of the copyright holder nor the names of its
#   contributors may be used to endorse or promote products derived from
#   this software without specific prior written permission.
#
# THIS SOFTWARE IS PROVIDED BY THE COPYRIGHT HOLDERS AND CONTRIBUTORS "AS IS"
# AND ANY EXPRESS OR IMPLIED WARRANTIES, INCLUDING, BUT NOT LIMITED TO, THE
# IMPLIED WARRANTIES OF MERCHANTABILITY AND FITNESS FOR A PARTICULAR PURPOSE
# ARE DISCLAIMED. IN NO EVENT SHALL THE COPYRIGHT HOLDER OR CONTRIBUTORS BE
# LIABLE FOR ANY DIRECT, INDIRECT, INCIDENTAL, SPECIAL, EXEMPLARY, OR
# CONSEQUENTIAL DAMAGES (INCLUDING, BUT NOT LIMITED TO, PROCUREMENT OF
# SUBSTITUTE GOODS OR SERVICES; LOSS OF USE, DATA, OR PROFITS; OR BUSINESS
# INTERRUPTION) HOWEVER CAUSED AND ON ANY THEORY OF LIABILITY, WHETHER IN
# CONTRACT, STRICT LIABILITY, OR TORT (INCLUDING NEGLIGENCE OR OTHERWISE)
# ARISING IN ANY WAY OUT OF THE USE OF THIS SOFTWARE, EVEN IF ADVISED OF THE
# POSSIBILITY OF SUCH DAMAGE.
"""Script to extrapolate input data given advection velocity fields."""

from improver import cli

# Creates the value_converter that clize needs.
inputadvection = cli.create_constrained_inputcubelist_converter(
    ['precipitation_advection_x_velocity', 'grid_eastward_wind'],
    ['precipitation_advection_y_velocity', 'grid_northward_wind'])


@cli.clizefy
@cli.with_output
def process(cube: cli.inputcube,
            advection_velocity: inputadvection,
            orographic_enhancement: cli.inputcube = None,
            *,
            attributes_config: cli.inputjson = None,
            max_lead_time: int = 360, lead_time_interval: int = 15):
    """Module to extrapolate input cubes given advection velocity fields.

    Args:
        cube (iris.cube.Cube):
            The data to be advected.
        advection_velocity (iris.cube.CubeList):
            Advection cubes of U and V.
            These must have the names of either:
            precipitation_advection_x_velocity or grid_eastward_wind
            precipitation_advection_y_velocity or grid_northward_wind
        orographic_enhancement (iris.cube.Cube):
            Cube containing orographic enhancement forecasts for the lead times
            at which an extrapolation nowcast is required.
        attributes_config (dict):
            Dictionary containing the required changes to the attributes.
        max_lead_time (int):
            Maximum lead time required (mins).
        lead_time_interval (int):
            Interval between required lead times (mins).

    Returns:
        iris.cube.CubeList:
            New cubes with updated time and extrapolated data.
    """
<<<<<<< HEAD
    from improver.nowcasting.pysteps_advection import PystepsExtrapolate
    from improver.utilities.cube_manipulation import merge_cubes
=======
    from improver.nowcasting.forecasting import CreateExtrapolationForecast
    from improver.utilities.cube_manipulation import MergeCubes
>>>>>>> 1caa61be

    u_cube, v_cube = advection_velocity

    # extrapolate input data to required lead times
<<<<<<< HEAD
    forecast_plugin = PystepsExtrapolate(lead_time_interval, max_lead_time)
    forecast_cubes = forecast_plugin.process(cube, u_cube, v_cube,
                                             orographic_enhancement,
                                             attributes_dict=attributes_config)
=======
    plugin = CreateExtrapolationForecast(
        cube, u_cube, v_cube, orographic_enhancement,
        attributes_dict=attributes_config)
    forecast_cubes = plugin(lead_time_interval, max_lead_time)
>>>>>>> 1caa61be

    return MergeCubes()(forecast_cubes)<|MERGE_RESOLUTION|>--- conflicted
+++ resolved
@@ -71,27 +71,15 @@
         iris.cube.CubeList:
             New cubes with updated time and extrapolated data.
     """
-<<<<<<< HEAD
     from improver.nowcasting.pysteps_advection import PystepsExtrapolate
-    from improver.utilities.cube_manipulation import merge_cubes
-=======
-    from improver.nowcasting.forecasting import CreateExtrapolationForecast
     from improver.utilities.cube_manipulation import MergeCubes
->>>>>>> 1caa61be
 
     u_cube, v_cube = advection_velocity
 
     # extrapolate input data to required lead times
-<<<<<<< HEAD
     forecast_plugin = PystepsExtrapolate(lead_time_interval, max_lead_time)
-    forecast_cubes = forecast_plugin.process(cube, u_cube, v_cube,
-                                             orographic_enhancement,
-                                             attributes_dict=attributes_config)
-=======
-    plugin = CreateExtrapolationForecast(
+    forecast_cubes = forecast_plugin(
         cube, u_cube, v_cube, orographic_enhancement,
         attributes_dict=attributes_config)
-    forecast_cubes = plugin(lead_time_interval, max_lead_time)
->>>>>>> 1caa61be
 
     return MergeCubes()(forecast_cubes)